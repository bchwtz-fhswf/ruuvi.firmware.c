--- conflicted
+++ resolved
@@ -118,16 +118,12 @@
 #   define APP_ADV_ENABLED 1
 #endif
 
-<<<<<<< HEAD
-#define APP_GATT_ENABLED 1
-=======
 /** @brief Enable Radio interface. */
 #define RI_RADIO_ENABLED APP_ADV_ENABLED
 
 /** @brief Enable Advertising tasks. */
 #define RT_ADV_ENABLED APP_ADV_ENABLED
 
->>>>>>> ae96cd6c
 #ifndef APP_GATT_ENABLED
 #   define APP_GATT_ENABLED (RB_APP_PAGES > 0U) //!< If Flash is at premium, cut GATT off by default
 #endif
