--- conflicted
+++ resolved
@@ -289,17 +289,14 @@
 build-and-run:
 	$(MAKE) -C src ruuvitag_b
 	$(MAKE) -C src flash
-<<<<<<< HEAD
 run:
 	$(MAKE) -C src flash
 
 debug:
 	$(MAKE) -C src debug
-=======
 clean:
 	rm -f $(OBJECTS) $(IOBJECTS) $(POBJECTS) 
 	rm -rf $(PVS_LOG)/fullhtml
 	rm -rf $(DOXYGEN_DIR)/html
 	rm -rf $(DOXYGEN_DIR)/latex
-	rm -f *.gcov
->>>>>>> 7f6c29e6
+	rm -f *.gcov