--- conflicted
+++ resolved
@@ -80,10 +80,6 @@
 
 
 void test_schedule_heartbeat_isr (void)
-<<<<<<< HEAD
-{
-    ri_scheduler_event_put_ExpectAndReturn (NULL, 0, &heartbeat, RD_SUCCESS);
-=======
 {
     ri_scheduler_event_put_ExpectAndReturn (NULL, 0, &heartbeat, RD_SUCCESS);
 }
@@ -91,5 +87,4 @@
 void test_heartbeat_ok (void)
 {
     
->>>>>>> ae96cd6c
 }