/**
 * @file app_heartbeat.c
 * @author Otso Jousimaa <otso@ojousima.net>
 * @date 2020-06-17
 * @copyright Ruuvi Innovations Ltd, License BSD-3-Clause.
 */

#include "app_config.h"
#include "app_heartbeat.h"
#include "ruuvi_driver_error.h"
#include "ruuvi_interface_scheduler.h"
#include "ruuvi_interface_timer.h"

static ri_timer_id_t heart_timer; //!< Timer for updating data.

<<<<<<< HEAD
/** 
=======
/**
>>>>>>> ae96cd6c
 * @brief When timer triggers, schedule reading sensors and sending data.
 *
 * @param[in] p_context Always NULL.
 */
#ifndef CEEDLING
<<<<<<< HEAD
static 
#endif
void heartbeat(void* p_event, uint16_t event_size)
{
}

/** 
=======
static
#endif
void heartbeat (void * p_event, uint16_t event_size)
{
}

/**
>>>>>>> ae96cd6c
 * @brief When timer triggers, schedule reading sensors and sending data.
 *
 * @param[in] p_context Always NULL.
 */
#ifndef CEEDLING
<<<<<<< HEAD
static 
#endif
void schedule_heartbeat_isr (void * const p_context)
{
    ri_scheduler_event_put(NULL, 0, &heartbeat);
}

rd_status_t app_heartbeat_init(void)
{
    rd_status_t err_code = RD_SUCCESS;
    err_code |= ri_timer_create(&heart_timer, RI_TIMER_MODE_REPEATED, &schedule_heartbeat_isr);
    if(RD_SUCCESS == err_code)
    {
        err_code |= ri_timer_start(heart_timer, APP_HEARTBEAT_INTERVAL_MS, NULL);
    }
=======
static
#endif
void schedule_heartbeat_isr (void * const p_context)
{
    ri_scheduler_event_put (NULL, 0, &heartbeat);
}

rd_status_t app_heartbeat_init (void)
{
    rd_status_t err_code = RD_SUCCESS;
    err_code |= ri_timer_create (&heart_timer, RI_TIMER_MODE_REPEATED,
                                 &schedule_heartbeat_isr);

    if (RD_SUCCESS == err_code)
    {
        err_code |= ri_timer_start (heart_timer, APP_HEARTBEAT_INTERVAL_MS, NULL);
    }

>>>>>>> ae96cd6c
    return err_code;
}


<<<<<<< HEAD
// Give CEEDLING a handle to state of module. 
#ifdef CEEDLING
ri_timer_id_t* get_heart_timer(void)
=======
// Give CEEDLING a handle to state of module.
#ifdef CEEDLING
ri_timer_id_t * get_heart_timer (void)
>>>>>>> ae96cd6c
{
    return &heart_timer;
}
#endif<|MERGE_RESOLUTION|>--- conflicted
+++ resolved
@@ -13,25 +13,12 @@
 
 static ri_timer_id_t heart_timer; //!< Timer for updating data.
 
-<<<<<<< HEAD
-/** 
-=======
 /**
->>>>>>> ae96cd6c
  * @brief When timer triggers, schedule reading sensors and sending data.
  *
  * @param[in] p_context Always NULL.
  */
 #ifndef CEEDLING
-<<<<<<< HEAD
-static 
-#endif
-void heartbeat(void* p_event, uint16_t event_size)
-{
-}
-
-/** 
-=======
 static
 #endif
 void heartbeat (void * p_event, uint16_t event_size)
@@ -39,29 +26,11 @@
 }
 
 /**
->>>>>>> ae96cd6c
  * @brief When timer triggers, schedule reading sensors and sending data.
  *
  * @param[in] p_context Always NULL.
  */
 #ifndef CEEDLING
-<<<<<<< HEAD
-static 
-#endif
-void schedule_heartbeat_isr (void * const p_context)
-{
-    ri_scheduler_event_put(NULL, 0, &heartbeat);
-}
-
-rd_status_t app_heartbeat_init(void)
-{
-    rd_status_t err_code = RD_SUCCESS;
-    err_code |= ri_timer_create(&heart_timer, RI_TIMER_MODE_REPEATED, &schedule_heartbeat_isr);
-    if(RD_SUCCESS == err_code)
-    {
-        err_code |= ri_timer_start(heart_timer, APP_HEARTBEAT_INTERVAL_MS, NULL);
-    }
-=======
 static
 #endif
 void schedule_heartbeat_isr (void * const p_context)
@@ -80,20 +49,12 @@
         err_code |= ri_timer_start (heart_timer, APP_HEARTBEAT_INTERVAL_MS, NULL);
     }
 
->>>>>>> ae96cd6c
     return err_code;
 }
 
-
-<<<<<<< HEAD
-// Give CEEDLING a handle to state of module. 
-#ifdef CEEDLING
-ri_timer_id_t* get_heart_timer(void)
-=======
 // Give CEEDLING a handle to state of module.
 #ifdef CEEDLING
 ri_timer_id_t * get_heart_timer (void)
->>>>>>> ae96cd6c
 {
     return &heart_timer;
 }
