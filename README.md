# ruuvi.firmware.c
[![Build Status](https://jenkins.ruuvi.com/buildStatus/icon?job=ruuvi.firmware.c+-+deploy)](https://jenkins.ruuvi.com/job/ruuvi.firmware.c%20-%20deploy/)
[![Quality Gate Status](https://sonarcloud.io/api/project_badges/measure?project=ruuvi_ruuvi.firmware.c&metric=alert_status)](https://sonarcloud.io/dashboard?id=ruuvi_ruuvi.firmware.c)
[![Bugs](https://sonarcloud.io/api/project_badges/measure?project=ruuvi_ruuvi.firmware.c&metric=bugs)](https://sonarcloud.io/dashboard?id=ruuvi_ruuvi.firmware.c)
[![Code Smells](https://sonarcloud.io/api/project_badges/measure?project=ruuvi_ruuvi.firmware.c&metric=code_smells)](https://sonarcloud.io/dashboard?id=ruuvi_ruuvi.firmware.c)
[![Coverage](https://sonarcloud.io/api/project_badges/measure?project=ruuvi_ruuvi.firmware.c&metric=coverage)](https://sonarcloud.io/dashboard?id=ruuvi_ruuvi.firmware.c)
[![Duplicated Lines (%)](https://sonarcloud.io/api/project_badges/measure?project=ruuvi_ruuvi.firmware.c&metric=duplicated_lines_density)](https://sonarcloud.io/dashboard?id=ruuvi_ruuvi.firmware.c)
[![Lines of Code](https://sonarcloud.io/api/project_badges/measure?project=ruuvi_ruuvi.firmware.c&metric=ncloc)](https://sonarcloud.io/dashboard?id=ruuvi_ruuvi.firmware.c)
[![Maintainability Rating](https://sonarcloud.io/api/project_badges/measure?project=ruuvi_ruuvi.firmware.c&metric=sqale_rating)](https://sonarcloud.io/dashboard?id=ruuvi_ruuvi.firmware.c)
[![Reliability Rating](https://sonarcloud.io/api/project_badges/measure?project=ruuvi_ruuvi.firmware.c&metric=reliability_rating)](https://sonarcloud.io/dashboard?id=ruuvi_ruuvi.firmware.c)
[![Technical Debt](https://sonarcloud.io/api/project_badges/measure?project=ruuvi_ruuvi.firmware.c&metric=sqale_index)](https://sonarcloud.io/dashboard?id=ruuvi_ruuvi.firmware.c)

Ruuvi Firmware version 3. Built on top of Nordic SDK 15, uses both Ruuvi and external repositories as submodules.
Under development, please follow [Ruuvi Blog](https://blog.ruuvi.com) for details. The project is in beta stage, no breaking changes are intented but will be done if absolutely necessary for some reason.  

# Setting up
## SDK 15.3
Download [Nordic SDK15.3](https://developer.nordicsemi.com/nRF5_SDK/nRF5_SDK_v15.x.x/) and install it at the project root.
If you're working on multiple nRF projects, you can (and should) use softlinking instead.

## Submodules
Run `git submodule update --init --recursive`. This will search for and install the other git repositories referenced by this project. If any of the submodules has a changed remote, you'll need to run `git submodule sync --recursive` and again `git submodule update --init --recursive` to update the modules from new remotes. 

## Toolchain
ARMGCC is used for [Jenkins builds](http://jenkins.ruuvi.com/job/ruuvi.firmware.c/), it's recommended to use SES for developing. You can make the project and all variants by runnning "make" at top level of this repository. 
 
Segger Embedded Studio can be set up by installing [nRF Connect for Desktop](https://www.nordicsemi.com/?sc_itemid=%7BB935528E-8BFA-42D9-8BB5-83E2A5E1FF5C%7D) 
and following Getting Started plugin instructions.

Start SES and open `ruuvi_ruuvi.firmware.c.emProject` at root level, each of the target boards is in their own project.

## Code style
Code is formatted with [Artistic Style](http://astyle.sourceforge.net). 
Run `astyle --project=.astylerc ./target_file`. To format the entire project,
```
astyle --project=.astylerc "src/main.c"
astyle --project=.astylerc --recursive "src/application_config/*.h"
astyle --project=.astylerc --recursive "src/tasks/*.c"
astyle --project=.astylerc --recursive "src/tasks/*.h"
astyle --project=.astylerc --recursive "src/tests/*.c"
astyle --project=.astylerc --recursive "src/tests/*.h"
```

## Static analysis
The code can be checked with PVS Studio and Sonarcloud for some common errors, style issues and potential problems. [Here](https://ruuvi.github.io/ruuvi.firmware.c/fullhtml/index.html) is a link to generated report which gets pushed to GitHub.


### PVS
Obtain license and software from [Viva64](https://www.viva64.com/en/pvs-studio/).

Make runs PVS Studio scan and outputs results under doxygen/html/fullhtml. 

This results into hundreds of warnings, it is up to you to filter the data you're interested in. For example you probably want to filter out warnings related to 64-bit systems. 

### Sonar scan
Travis pushes the results to [SonarCloud.IO](https://sonarcloud.io/dashboard?id=ruuvi_ruuvi.firmware.c).
SonarCloud uses access token which is private to Ruuvi, you'll need to fork the project and setup
the SonarCloud under your own account if you wish to run Sonar Scan on your own code.

# Running unit tests
## Ceedling
Unit tests are implemented with Ceedling. Run the tests with
`ceedling test:all`

### Gcov
Ceedling can also generate Gcov reports with `ceedling gcov:all utils:gcov`.
The report can be found under _build/artifacts/gcov_.

## Unit test continuous integration
Travis will fail the build if unit test fails and Gcov results will get pushed to SonarCloud.

# Usage
Compile and flash the project to your board using SES. Instructions on how to use a bootloader will be added later on.
The project is not yet in a useful state for any practical purpose other than learning. 

Note: You should erase your board entirely in case there is a bootloader from a previous firmware.

# How to contribute
Please let us know your thoughts on the direction and structure of the project. Does the project help you to understand how to build code on RuuviTag?
Is the structure of the project sensible to you? 

If you want to assist in the project maintenance by fixing some issues _doxygen.error_ is
a good place to look for code which needs better commenting. Project badges at the top of the
readme point to issues which range from trivial clarifications to complex refactoring. 

If you want to add new features, please discuss the feature first, and then create ceedling
unit tests for the functionality. Once the functionality is agreed and testable in can be integrated
into project.

# Licensing
Ruuvi code is BSD-3 licensed. Submodules and external dependencies have their own licenses, which are BSD-compatible.

# Documentation
Document is generated with Doxygen. Run `make doxygen` to generate the docs locally, or
browse to [Travis built docs](https://ruuvi.github.io/ruuvi.firmware.c)

<<<<<<< HEAD
# Unix Builds via gcc and Makefile
## Prerequisites:
You need the following tools:  
* build-essentials (either via brew or your favorite linux package manager)
* gcc-arm-none-eabi-7 ([Get this here](https://developer.arm.com/-/media/Files/downloads/gnu-rm/7-2018q2/gcc-arm-none-eabi-7-2018-q2-update-linux.tar.bz2?revision=bc2c96c0-14b5-4bb4-9f18-bceb4050fee7?product=GNU%20Arm%20Embedded%20Toolchain%20Downloads,64-bit,,Linux,7-2018-q2-update))

## Building natively:
* `cd src`
* `make ruuvitag_b`
  
The binaries may be found in src/targets/ruuvitag_b/armgcc as hex-files.
=======
# Memory error at build
In case you get in Segger this error message section .uicr_bootloader_start_address VMA [0000000000000ff8,0000000000000ffb] overlaps section .reserved_flash_sd VMA [0000000000000000,0000000000025fff] by trying to build under windows. You can define the memory space on your own. Search for the flash placement files under ses, e.g. ruuvi.firmware.c\nRF5_SDK_15.3.0_59ac345\config\nrf52811\ses and change the 4th line to this: ProgramSection load="no" name=".reserved_flash" start="$(FLASH_PH_START)+0x1000" size="$(FLASH_START)-$(FLASH_PH_START)-0x1000" 
>>>>>>> 036e2686
<|MERGE_RESOLUTION|>--- conflicted
+++ resolved
@@ -94,7 +94,6 @@
 Document is generated with Doxygen. Run `make doxygen` to generate the docs locally, or
 browse to [Travis built docs](https://ruuvi.github.io/ruuvi.firmware.c)
 
-<<<<<<< HEAD
 # Unix Builds via gcc and Makefile
 ## Prerequisites:
 You need the following tools:  
@@ -106,7 +105,6 @@
 * `make ruuvitag_b`
   
 The binaries may be found in src/targets/ruuvitag_b/armgcc as hex-files.
-=======
+
 # Memory error at build
 In case you get in Segger this error message section .uicr_bootloader_start_address VMA [0000000000000ff8,0000000000000ffb] overlaps section .reserved_flash_sd VMA [0000000000000000,0000000000025fff] by trying to build under windows. You can define the memory space on your own. Search for the flash placement files under ses, e.g. ruuvi.firmware.c\nRF5_SDK_15.3.0_59ac345\config\nrf52811\ses and change the 4th line to this: ProgramSection load="no" name=".reserved_flash" start="$(FLASH_PH_START)+0x1000" size="$(FLASH_START)-$(FLASH_PH_START)-0x1000" 
->>>>>>> 036e2686
